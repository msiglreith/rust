--- conflicted
+++ resolved
@@ -101,13 +101,6 @@
             ast::ItemConst(..) => {
                 self.check_item_type(item);
             }
-<<<<<<< HEAD
-            ast::ItemStruct(ref struct_def, _) => {
-                self.check_type_defn(item, |fcx| vec![struct_variant(fcx, &**struct_def)]);
-            }
-            ast::ItemEnum(ref enum_def, _) => {
-                self.check_type_defn(item, |fcx| enum_variants(fcx, enum_def));
-=======
             ast::ItemStruct(ref struct_def, ref ast_generics) => {
                 self.check_type_defn(item, |fcx| {
                     vec![struct_variant(fcx, &**struct_def)]
@@ -121,7 +114,6 @@
                 });
 
                 self.check_variances_for_type_defn(item, ast_generics);
->>>>>>> 9f8b9d68
             }
             ast::ItemTrait(_, ref ast_generics, _, _) => {
                 let trait_predicates =
